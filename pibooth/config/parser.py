--- conflicted
+++ resolved
@@ -55,19 +55,14 @@
 
         with io.open(self.filename, 'w', encoding="utf-8") as fp:
             for section, options in DEFAULT.items():
-<<<<<<< HEAD
-=======
+
                 # 1. Write defined options
->>>>>>> 19cd1da4
                 fp.write(f"[{section}]\n")
                 for name, value in options.items():
                     if default:
                         val = value[0]
                     else:
                         val = self.get(section, name)
-<<<<<<< HEAD
-                    fp.write(f"# {value[1]}\n{name} = {val}\n\n")
-=======
                     fp.write(option_pattern.format(comment=value[1], name=name, value=val))
 
                 # 2. Write options that are not in DEFAULT (maybe an option from a disabled plugin)
@@ -83,7 +78,7 @@
                     for name, value in self.items(section):
                         fp.write(option_pattern.format(comment="Unknown option, maybe from a disabled plugin?",
                                                        name=name, value=value))
->>>>>>> 19cd1da4
+
 
         self.handle_autostart()
 
