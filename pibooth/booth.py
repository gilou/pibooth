--- conflicted
+++ resolved
@@ -403,13 +403,8 @@
     plugin_manager = create_plugin_manager()
 
     # Load the configuration and languages
-<<<<<<< HEAD
-    config = PiConfigParser("~/.config/pibooth/pibooth.cfg", plugin_manager, options.reset)
+    config = PiConfigParser("~/.config/pibooth/pibooth.cfg", plugin_manager)
     language.init(config.join_path("translations.cfg"), options.reset)
-=======
-    config = PiConfigParser("~/.config/pibooth/pibooth.cfg", plugin_manager)
-    language.init("~/.config/pibooth/translations.cfg", options.reset)
->>>>>>> f50fad5c
 
     # Register plugins
     custom_paths = [p for p in config.gettuple('GENERAL', 'plugins', 'path') if p]
